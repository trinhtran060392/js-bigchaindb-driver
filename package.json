--- conflicted
+++ resolved
@@ -39,13 +39,8 @@
   "devDependencies": {
     "ava": "^0.25.0",
     "babel-cli": "^6.26.0",
-<<<<<<< HEAD
-    "babel-eslint": "^8.2.6",
+    "babel-eslint": "^9.0.0",
     "babel-loader": "^8.0.0",
-=======
-    "babel-eslint": "^9.0.0",
-    "babel-loader": "^7.1.4",
->>>>>>> ffe25a6d
     "babel-plugin-add-module-exports": "^0.3.1",
     "babel-plugin-transform-es2015-modules-commonjs": "^6.26.0",
     "babel-plugin-transform-export-extensions": "^6.22.0",
