--- conflicted
+++ resolved
@@ -218,24 +218,6 @@
 })
 
 
-<<<<<<< HEAD
-=======
-test('Get votes for a block id', t => {
-    const expectedPath = 'path'
-    const blockId = 'abc'
-
-    conn._req = sinon.spy()
-    Connection.getApiUrls = sinon.stub().returns(expectedPath)
-
-    conn.listVotes(blockId)
-    t.truthy(conn._req.calledWith(
-        expectedPath,
-        { query: { block_id: blockId } }
-    ))
-})
-
-
->>>>>>> ffe25a6d
 test('Get asset for text', t => {
     const expectedPath = 'path'
     const search = 'abc'
