<<<<<<< HEAD
import Transport from './transport'
=======
// Copyright BigchainDB GmbH and BigchainDB contributors
// SPDX-License-Identifier: (Apache-2.0 AND CC-BY-4.0)
// Code is Apache-2.0 and docs are CC-BY-4.0

import Transport from './Transport'
>>>>>>> f4d1f93a

const HEADER_BLACKLIST = ['content-type']
const DEFAULT_NODE = 'http://localhost:9984'
/**
 * If initialized with ``>1`` nodes, the driver will send successive
    requests to different nodes in a round-robin fashion (this will be
    customizable in the future)
 *
 * @nodes
 * list of
 *
 * @headers
 *
 *
 */
export default class Connection {
    constructor(nodes, headers = {}, timeout = null) {
        const nodesArray = Array.isArray(nodes) ? nodes : [nodes]
        // Copy object
        this.headers = Object.assign({}, headers)

        // Validate headers
        Object.keys(headers).forEach(header => {
            if (HEADER_BLACKLIST.includes(header.toLowerCase())) {
                throw new Error(`Header ${header} is reserved and cannot be set.`)
            }
        })

        this.normalizedNodes = []
        if (!nodesArray) {
            this.normalizedNodes.push(Connection.normalizeNode(DEFAULT_NODE, this.headers))
        } else {
            nodesArray.forEach(node => {
                this.normalizedNodes.push(Connection.normalizeNode(node, this.headers))
            })
        }
        this.transport = new Transport(this.normalizedNodes, this.headers, timeout)
    }

    static normalizeNode(node, headers) {
        if (typeof node === 'string') {
            return { 'endpoint': node, 'headers': headers }
        } else {
            // TODO normalize URL if needed
            const allHeaders = Object.assign({}, headers, node.headers)
            return { 'endpoint': node.endpoint, 'headers': allHeaders }
        }
    }

    static getApiUrls(endpoint) {
        return {
            'blocks': 'blocks',
            'blocksDetail': 'blocks/%(blockHeight)s',
            'outputs': 'outputs',
            'transactions': 'transactions',
            'transactionsSync': 'transactions?mode=sync',
            'transactionsAsync': 'transactions?mode=async',
            'transactionsCommit': 'transactions?mode=commit',
            'transactionsDetail': 'transactions/%(transactionId)s',
            'assets': 'assets',
            'metadata': 'metadata',
            'votes': 'votes'
        }[endpoint]
    }

    _req(pathEndpoint, options = {}) {
        return this.transport.forwardRequest(pathEndpoint, options)
    }

    /**
     * @param blockHeight
     */
    getBlock(blockHeight) {
        return this._req(Connection.getApiUrls('blocksDetail'), {
            urlTemplateSpec: {
                blockHeight
            }
        })
    }

    /**
     * @param transactionId
     */
    getTransaction(transactionId) {
        return this._req(Connection.getApiUrls('transactionsDetail'), {
            urlTemplateSpec: {
                transactionId
            }
        })
    }

    /**
     * @param transactionId
     * @param status
     */
    listBlocks(transactionId) {
        return this._req(Connection.getApiUrls('blocks'), {
            query: {
                transaction_id: transactionId,
            }
        })
    }

    /**
     * @param publicKey
     * @param spent
     */
    listOutputs(publicKey, spent) {
        const query = {
            public_key: publicKey
        }
        // NOTE: If `spent` is not defined, it must not be included in the
        // query parameters.
        if (spent !== undefined) {
            query.spent = spent.toString()
        }
        return this._req(Connection.getApiUrls('outputs'), {
            query
        })
    }

    /**
     * @param assetId
     * @param operation
     */
    listTransactions(assetId, operation) {
        return this._req(Connection.getApiUrls('transactions'), {
            query: {
                asset_id: assetId,
                operation
            }
        })
    }

    /**
     * @param blockId
     */
    listVotes(blockId) {
        return this._req(Connection.getApiUrls('votes'), {
            query: {
                block_id: blockId
            }
        })
    }

    /**
     * @param transaction
     */
    postTransaction(transaction) {
        return this.postTransactionCommit(transaction)
    }

    /**
     * @param transaction
     */
    postTransactionSync(transaction) {
        return this._req(Connection.getApiUrls('transactionsSync'), {
            method: 'POST',
            jsonBody: transaction
        })
    }


    /**
     * @param transaction
     */
    postTransactionAsync(transaction) {
        return this._req(Connection.getApiUrls('transactionsAsync'), {
            method: 'POST',
            jsonBody: transaction
        })
    }


    /**
     * @param transaction
     */
    postTransactionCommit(transaction) {
        return this._req(Connection.getApiUrls('transactionsCommit'), {
            method: 'POST',
            jsonBody: transaction
        })
    }

    /**
     * @param search
     */
    searchAssets(search) {
        return this._req(Connection.getApiUrls('assets'), {
            query: {
                search
            }
        })
    }

    /**
     * @param search
     */
    searchMetadata(search) {
        return this._req(Connection.getApiUrls('metadata'), {
            query: {
                search
            }
        })
    }
}<|MERGE_RESOLUTION|>--- conflicted
+++ resolved
@@ -1,12 +1,8 @@
-<<<<<<< HEAD
-import Transport from './transport'
-=======
 // Copyright BigchainDB GmbH and BigchainDB contributors
 // SPDX-License-Identifier: (Apache-2.0 AND CC-BY-4.0)
 // Code is Apache-2.0 and docs are CC-BY-4.0
 
-import Transport from './Transport'
->>>>>>> f4d1f93a
+import Transport from './transport'
 
 const HEADER_BLACKLIST = ['content-type']
 const DEFAULT_NODE = 'http://localhost:9984'
