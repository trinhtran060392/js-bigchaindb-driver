// Copyright BigchainDB GmbH and BigchainDB contributors
// SPDX-License-Identifier: (Apache-2.0 AND CC-BY-4.0)
// Code is Apache-2.0 and docs are CC-BY-4.0

import Transport from './transport'

const HEADER_BLACKLIST = ['content-type']
const DEFAULT_NODE = 'http://localhost:9984/api/v1/'
const DEFAULT_TIMEOUT = 20000 // The default value is 20 seconds

/**
 *
 * @param  {String, Array}  nodes    Nodes for the connection. String possible to be backwards compatible
 *                                   with version before 4.1.0 version
 * @param  {Object}  headers         Common headers for every request
 * @param  {float}  timeout          Optional timeout in secs
 *
 *
 */

export default class Connection {
    // This driver implements the BEP-14 https://github.com/bigchaindb/BEPs/tree/master/14
    constructor(nodes, headers = {}, timeout = DEFAULT_TIMEOUT) {
        // Copy object
        this.headers = Object.assign({}, headers)

        // Validate headers
        Object.keys(headers).forEach(header => {
            if (HEADER_BLACKLIST.includes(header.toLowerCase())) {
                throw new Error(`Header ${header} is reserved and cannot be set.`)
            }
        })

        this.normalizedNodes = []
        if (!nodes) {
            this.normalizedNodes.push(Connection.normalizeNode(DEFAULT_NODE, this.headers))
        } else if (Array.isArray(nodes)) {
            nodes.forEach(node => {
                this.normalizedNodes.push(Connection.normalizeNode(node, this.headers))
            })
        } else {
            this.normalizedNodes.push(Connection.normalizeNode(nodes, this.headers))
        }

        this.transport = new Transport(this.normalizedNodes, timeout)
    }

    static normalizeNode(node, headers) {
        if (typeof node === 'string') {
            return { 'endpoint': node, 'headers': headers }
        } else {
            const allHeaders = Object.assign({}, headers, node.headers)
            return { 'endpoint': node.endpoint, 'headers': allHeaders }
        }
    }

    static getApiUrls(endpoint) {
        return {
            'blocks': 'blocks',
            'blocksDetail': 'blocks/%(blockHeight)s',
            'outputs': 'outputs',
            'transactions': 'transactions',
            'transactionsSync': 'transactions?mode=sync',
            'transactionsAsync': 'transactions?mode=async',
            'transactionsCommit': 'transactions?mode=commit',
            'transactionsDetail': 'transactions/%(transactionId)s',
            'assets': 'assets',
            'metadata': 'metadata'
        }[endpoint]
    }

    _req(path, options = {}) {
        return this.transport.forwardRequest(path, options)
    }

    /**
     * @param blockHeight
     */
    getBlock(blockHeight) {
        return this._req(Connection.getApiUrls('blocksDetail'), {
            urlTemplateSpec: {
                blockHeight
            }
        })
    }

    /**
     * @param transactionId
     */
    getTransaction(transactionId) {
        return this._req(Connection.getApiUrls('transactionsDetail'), {
            urlTemplateSpec: {
                transactionId
            }
        })
    }

    /**
     * @param transactionId
     * @param status
     */
    listBlocks(transactionId) {
        return this._req(Connection.getApiUrls('blocks'), {
            query: {
                transaction_id: transactionId,
            }
        })
    }

    /**
     * @param publicKey
     * @param spent
     */
    listOutputs(publicKey, spent) {
        const query = {
            public_key: publicKey
        }
        // NOTE: If `spent` is not defined, it must not be included in the
        // query parameters.
        if (spent !== undefined) {
            query.spent = spent.toString()
        }
        return this._req(Connection.getApiUrls('outputs'), {
            query
        })
    }

    /**
     * @param assetId
     * @param operation
     */
    listTransactions(assetId, operation) {
        return this._req(Connection.getApiUrls('transactions'), {
            query: {
                asset_id: assetId,
                operation
            }
        })
    }

    /**
<<<<<<< HEAD
=======
     * @param blockId
     */
    listVotes(blockId) {
        return this._req(Connection.getApiUrls('votes'), {
            query: {
                block_id: blockId
            }
        })
    }

    /**
>>>>>>> ffe25a6d
     * @param transaction
     */
    postTransaction(transaction) {
        return this.postTransactionCommit(transaction)
    }

    /**
     * @param transaction
     */
    postTransactionSync(transaction) {
        return this._req(Connection.getApiUrls('transactionsSync'), {
            method: 'POST',
            jsonBody: transaction
        })
    }


    /**
     * @param transaction
     */
    postTransactionAsync(transaction) {
        return this._req(Connection.getApiUrls('transactionsAsync'), {
            method: 'POST',
            jsonBody: transaction
        })
    }


    /**
     * @param transaction
     */
    postTransactionCommit(transaction) {
        return this._req(Connection.getApiUrls('transactionsCommit'), {
            method: 'POST',
            jsonBody: transaction
        })
    }

    /**
     * @param search
     */
    searchAssets(search) {
        return this._req(Connection.getApiUrls('assets'), {
            query: {
                search
            }
        })
    }

    /**
     * @param search
     */
    searchMetadata(search) {
        return this._req(Connection.getApiUrls('metadata'), {
            query: {
                search
            }
        })
    }
}<|MERGE_RESOLUTION|>--- conflicted
+++ resolved
@@ -139,20 +139,6 @@
     }
 
     /**
-<<<<<<< HEAD
-=======
-     * @param blockId
-     */
-    listVotes(blockId) {
-        return this._req(Connection.getApiUrls('votes'), {
-            query: {
-                block_id: blockId
-            }
-        })
-    }
-
-    /**
->>>>>>> ffe25a6d
      * @param transaction
      */
     postTransaction(transaction) {
